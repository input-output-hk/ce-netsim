/target
<<<<<<< HEAD
Cargo.lock.idea
target
.idea
=======
Cargo.lock
.idea
target
>>>>>>> 742fc7e7
<|MERGE_RESOLUTION|>--- conflicted
+++ resolved
@@ -1,10 +1,5 @@
 /target
-<<<<<<< HEAD
 Cargo.lock.idea
-target
-.idea
-=======
 Cargo.lock
 .idea
-target
->>>>>>> 742fc7e7
+target